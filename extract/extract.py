--- conflicted
+++ resolved
@@ -1438,11 +1438,7 @@
         )
         extracted = []
         for cb_length_bytes, embedded in embedded_files:
-<<<<<<< HEAD
-            cb_length = int.from_bytes(cb_length_bytes, 'little')
-=======
             cb_length = int.from_bytes(cb_length_bytes, "little")
->>>>>>> 50199776
             embedded = embedded[:cb_length]  # Remove padding
             with tempfile.NamedTemporaryFile(dir=self.working_directory, delete=False) as out:
                 out.write(embedded)
