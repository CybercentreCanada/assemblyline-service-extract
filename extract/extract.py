import hashlib
import logging
import os
import random
import re
import shutil
import string
import subprocess
import tempfile
import zipfile
import zlib
from copy import deepcopy

from assemblyline.common.identify import cart_ident, fileinfo, ident
from assemblyline.common.str_utils import safe_str
from assemblyline_v4_service.common.base import ServiceBase
from assemblyline_v4_service.common.request import MaxExtractedExceeded, ServiceRequest
from assemblyline_v4_service.common.result import Heuristic, Result, ResultSection, ResultTextSection
from assemblyline_v4_service.common.utils import set_death_signal
from bs4 import BeautifulSoup
from cart import get_metadata_only, unpack_stream

from extract.ext.office_extract import (
    ExtractionError,
    PasswordError,
    extract_office_docs,
)
from extract.ext.repair_zip import BadZipfile, RepairZip
from extract.ext.xxxswf import xxxswf

DEBUG = False


class ExtractIgnored(Exception):
    pass


class Extract(ServiceBase):
    FORBIDDEN_WIN = [".text", ".rsrc", ".rdata", ".reloc", ".pdata", ".idata", "UPX", "file"]
    FORBIDDEN_ELF = [str(x) for x in range(20)]
    FORBIDDEN_ELF_SW = ["."]
    FORBIDDEN_MACH = ["__DATA__", "__LINKEDIT", "__TEXT__", "__PAGEZERO"]
    MAX_EXTRACT = 500
    MAX_EXTRACT_LIVE = 100

    LAUNCHABLE_EXTENSIONS = [
        ".ade",
        ".adp",
        ".as",  # Adobe ActionScript
        ".bat",  # DOS/Windows batch file
        ".chm",
        ".cmd",  # Windows command
        ".com",  # DOS command
        ".cpl",
        ".exe",  # DOS/Windows executable
        ".dll",  # Windows library
        ".hta",
        ".inf",  # Windows autorun file
        ".ins",
        ".isp",
        ".jar",  # Java JAR
        ".jse",
        ".js",  # Javascript
        ".lib",
        ".lnk",  # Windows shortcut
        ".mde",
        ".msc",
        ".msp",
        ".mst",
        ".pif",
        ".py",  # Python script
        ".scr",  # Windows screen saver
        ".sct",
        ".shb",
        ".sys",
        ".vb",  # VB Script
        ".vbe",  # Encrypted VB script
        ".vbs",  # VB Script
        ".vxd",
        ".wsc",
        ".wsf",
        ".wsh",
    ]

    def __init__(self, config=None):
        super(Extract, self).__init__(config)
        self._last_password = None
        self.extract_methods = [
            self.extract_zip,
            self.extract_tnef,
            self.extract_swf,
            self.extract_ace,
            self.repair_zip,
            self.extract_office,
            self.extract_pdf,
            self.extract_vbe,
            self.extract_onenote,
            self.extract_script,
        ]
        self.anomaly_detections = [self.archive_with_executables, self.archive_is_arc]
        self.safelisting_methods = [self.jar_safelisting, self.ipa_safelisting]
        self.is_ipa = False
        self.sha = None
        self.api_interface = self.get_api_interface()

    def execute(self, request: ServiceRequest):
        """Main Module. See README for details."""
        result = Result()
        self.sha = request.sha256
        continue_after_extract = request.get_param("continue_after_extract")
        self._last_password = None
        local = request.file_path
        password_protected = False
        safelisted = 0
        symlinks = []

        # Check if the file itself is archive/cart
        if cart_ident(request.file_path) != "corrupted/cart":
            self.log.info("File is cARTed. Will be un-cARTed and processed")
            uncart_output = tempfile.NamedTemporaryFile()

            with open(request.file_path, "rb") as ifile, open(uncart_output.name, "wb") as ofile:
                unpack_stream(ifile, ofile)

            # Proceed extract process as uncarted file
            request.file_name = get_metadata_only(request.file_path)["name"]
            request.file_type = fileinfo(uncart_output.name)["type"]
            local = uncart_output.name

        try:
            password_protected, safelisted, symlinks = self.extract(request, local)
        except MaxExtractedExceeded as e:
            result.add_section(ResultSection(str(e)))
        except ExtractIgnored as e:
            result.add_section(ResultSection(str(e)))
        except ExtractionError as ee:
            # If we don't support the encryption method. This will tell us what we need to add support for
            result.add_section(
                ResultSection(f"Password protected file, could not extract: {str(ee)}", heuristic=Heuristic(12))
            )

        num_extracted = len(request.extracted)

        section = None
        if num_extracted == 0 and password_protected:
            section = ResultTextSection("Failed to extract password protected file.", heuristic=Heuristic(12))
            section.add_tag("file.behavior", "Archive Unknown Password")
            if zipfile.is_zipfile(request.file_path):
                try:
                    with zipfile.ZipFile(request.file_path, "r") as z:
                        section.add_line("Files in password protected zip archive:")
                        for name in z.namelist():
                            section.add_line(name)
                            section.add_tag("file.name.extracted", name)
                except Exception:
                    pass
            if not request.file_type.startswith("executable"):
                # Don't drop executables that contain password protected zip sections
                request.drop()

        elif num_extracted != 0:
            if password_protected and self._last_password is not None:
                section = ResultSection(
                    f"Successfully extracted {num_extracted} "
                    f"file{'s' if num_extracted > 1 else ''} "
                    f"using password: {self._last_password}"
                )

            elif password_protected and self._last_password is None:
                pw_list = " | ".join(self.get_passwords(request))
                section = ResultSection(
                    f"Successfully extracted {num_extracted} "
                    f"file{'s' if num_extracted > 1 else ''} "
                    f"using one of the following passwords: {pw_list}"
                )

            elif safelisted != 0:
                section = ResultSection(
                    f"Successfully extracted {num_extracted} "
                    f"file{'s' if num_extracted > 1 else ''} "
                    f"out of {safelisted + num_extracted}. The other {safelisted} "
<<<<<<< HEAD
                    f"file{'s' if safelisted > 1 else ''} were safelisted"
=======
                    f"file{'s' if safelisted > 1 else ''} were whitelisted"
>>>>>>> d25e5637
                )

            else:
                section = ResultTextSection(
                    f"Successfully extracted {num_extracted} file{'s' if num_extracted > 1 else ''}"
                )
                for extracted in request.extracted:
                    section.add_line(extracted["name"])
                    section.add_tag("file.name.extracted", extracted["name"])

            if request.file_type.startswith("executable"):
                section.set_heuristic(2)
            elif request.file_type.startswith("java"):
                section.set_heuristic(3)
            elif request.file_type.startswith("android"):
                section.set_heuristic(4)
            elif request.file_type.startswith("document/office"):
                section.set_heuristic(6)
            elif request.file_type.startswith("document/pdf"):
                section.set_heuristic(7)
            elif request.file_type.startswith("archive/audiovisual/flash"):
                section.set_heuristic(8)
            elif request.file_type.startswith("code/vbe"):
                section.set_heuristic(11)
            elif request.file_type.startswith("ios/ipa"):
                section.set_heuristic(9)
            elif password_protected:
                section.set_heuristic(10)
            else:
                section.set_heuristic(1)

            few_small_files_only = os.path.getsize(request.file_path) > self.config.get(
                "small_size_bypass_drop", 10485760
            ) and num_extracted <= self.config.get("max_file_count_bypass_drop", 5)

            if (
                not few_small_files_only
                and not request.file_type.startswith("executable")
                and not request.file_type.startswith("java")
                and not request.file_type.startswith("android")
                and not request.file_type.startswith("document")
                and not request.file_type.startswith("ios/ipa")
                and not request.file_type.startswith("code/html")
                and not continue_after_extract
            ):
                request.drop()

        if section is not None:
            if symlinks:
                syslink_section = ResultTextSection(f"{len(symlinks)} Symlink(s) Found")
                syslink_section.add_lines(symlinks)
                syslink_section.set_heuristic(15)
                section.add_subsection(syslink_section)
            result.add_section(section)

        for anomaly in self.anomaly_detections:
            anomaly(request, result)

        request.result = result

    def extract(self, request: ServiceRequest, local: str):
        """Iterate through extraction methods to extract archived, embedded or encrypted content from a sample.

        Args:
            request: AL request object.
            local: File path of AL sample.

        Returns:
            True if archive is password protected, and number of white-listed embedded files.
        """
        encoding = request.file_type.replace("archive/", "")
        password_protected = False
        safelisted_count = 0
        extracted = []

        # Try all extracting methods
        for extract_method in self.extract_methods:
            # noinspection PyArgumentList
            extracted, temp_password_protected = extract_method(request, local, encoding)
            if temp_password_protected:
                password_protected = temp_password_protected
            if extracted:
                for extracted_file in extracted:
                    extracted_file[-1] = f"Extracted using {extract_method.__name__}"
                break

<<<<<<< HEAD
        # Perform safelisting on request
        if extracted and request.get_param('use_custom_safelisting'):
            for safelisting_method in self.safelisting_methods:
                extracted, safelisted_count = safelisting_method(extracted, safelisted_count, encoding)
=======
        # Perform needed white listing
        if extracted:
            for white_listing_method in self.white_listing_methods:
                extracted, safelisted_count = white_listing_method(extracted, safelisted_count, encoding)
>>>>>>> d25e5637

        extracted_count = len(extracted)
        symlinks = []
        for child in extracted:
            try:
                sha256 = hashlib.sha256()
                sha256.update(open(child[0], 'rb').read())
                sha256_hash = sha256.hexdigest()
                is_safelisted = self.api_interface.lookup_safelist(sha256_hash)
                if os.path.islink(child[0]):
                    link_desc = f"{child[1]} -> {os.readlink(child[0])}"
                    symlinks.append(link_desc)
                    self.log.info(f"Symlink detected: {link_desc}")
                    extracted_count -= 1
                # Not including files that are system-safelisted (takes up extracted_files allocation of submission)
                elif not request.deep_scan and is_safelisted and is_safelisted['enabled'] and is_safelisted['type'] == 'file':
                    self.log.info("File hash found in safelist. Not including in extracted_files list of submission..")
                    extracted_count -= 1
                # If the file is not successfully added as extracted, then decrease the extracted file counter
                elif not request.add_extracted(*child, safelist_interface=self.api_interface):
                    extracted_count -= 1
                    safelisted_count += 1
            except MaxExtractedExceeded:
                raise MaxExtractedExceeded(
                    f"This file contains {extracted_count} extracted files, exceeding the "
                    f"maximum of {request.max_extracted} extracted files allowed. "
                    "None of the files were extracted."
                )

        return password_protected, safelisted_count, symlinks

    def get_passwords(self, request: ServiceRequest):
        """
        Create list of possible password strings to be used against AL sample if encryption is detected.

        Uses service configuration variable 'DEFAULT_PW_LIST';
        submission parameter 'password' (if supplied);
        content of email body (if 'email_body' is in submission tags);
        and any passwords passed by other services in the submission tags.

        Args:
            request: AL request object.

        Returns:
            List of strings.
        """
        passwords = deepcopy(self.config.get("default_pw_list", []))
        user_supplied = request.get_param("password")
        if user_supplied:
            passwords.append(user_supplied)

        if "email_body" in request.temp_submission_data:
            passwords.extend(request.temp_submission_data["email_body"])
        if "passwords" in request.temp_submission_data:
            passwords.extend(request.temp_submission_data["passwords"])

        return passwords

    # noinspection PyCallingNonCallable
    def repair_zip(self, _: ServiceRequest, local: str, encoding: str):
        """Attempts to use modules in repair_zip.py when a possible corruption of ZIP archive has been detected.

        Args:
            _: Unused AL request object.
            local: File path of AL sample.
            encoding: AL tag with string 'archive/' replaced.

        Returns:
            List containing repaired zip path, encoding, and display name "repaired_zip_file.zip", or a blank list if
            repair failed; and False as encryption will not be detected.
        """
        try:
            with RepairZip(local, strict=False) as rz:
                if not (rz.is_zip and rz.broken):
                    return [], False
                rz.fix_zip()

                with tempfile.NamedTemporaryFile(dir=self.working_directory, delete=False) as fh:
                    out_name = fh.name
                    with RepairZip(fh, "w") as zo:
                        for path in rz.namelist():
                            with tempfile.NamedTemporaryFile(dir=self.working_directory, delete=True) as tmp_f:
                                try:
                                    tmp_f.write(rz.read(path))
                                    tmp_f.flush()
                                    zo.write(tmp_f.name, path, rz.ZIP_DEFLATED)
                                except zlib.error:
                                    # Corrupted compression, which is expected
                                    pass
                                except BadZipfile:
                                    # Corrupted zip file, also expected
                                    pass
                                except EOFError:
                                    # Unable to read path
                                    pass

                return [[out_name, "repaired_zip_file.zip", encoding]], False
        except ValueError:
            return [], False
        except NotImplementedError:
            # Compression type 99 is not implemented in python zipfile
            return [], False

    # noinspection PyCallingNonCallable
    def extract_office(self, request: ServiceRequest, local, encoding: str):
        """Will attempt to use modules in office_extract.py to extract a document from an encrypted Office file.

        Args:
            request: AL request object.
            local: File path of AL sample.
            encoding: AL tag with string 'archive/' replaced.

        Returns:
            List containing decoded file path, encoding, and display name "[orig FH name]", or a blank list if
            decryption failed; and True if encryption successful (indicating encryption detected).
        """
        # When encrypted, AL will identify the document as a passwordprotected office type.
        if request.file_type != "document/office/passwordprotected":
            return [], False

        passwords = self.get_passwords(request)
        try:
            res = extract_office_docs(local, passwords, self.working_directory)

            if res is None:
                raise ValueError()
        except ValueError:
            # Not a valid supported/valid file
            return [], False
        except PasswordError:
            # Could not guess password
            return [], True

        out_name, password = res
        self._last_password = password
        display_name = request.file_name
        return [[out_name, display_name, encoding]], True

    def _7zip_submit_extracted(self, request: ServiceRequest, path: str, encoding: str):
        """Will attempt to use 7zip library to extract content from a generic archive or PE file.

        Args:
            request AL request object.
            path: File path of AL sample.
            encoding: AL tag with string 'archive/' replaced.

        Returns:
            List containing extracted file information, including: extracted path, encoding, and display name
            or a blank list if extraction failed.
        """

        def ascii_sanitize(input: str):
            split_input = input.split("/")
            if len(split_input) > 1:
                for index in range(len(split_input)):
                    split_input[index] = ascii_sanitize(split_input[index])
                return "/".join(split_input)
            else:
                ext = f".{input.split('.')[1]}" if len(input.split(".")) > 1 else ""
                try:
                    return input.encode("ascii").decode()
                except UnicodeEncodeError:
                    return f"{''.join([random.choice(string.ascii_lowercase) for _ in range(5)])}{ext}"

        extract_executable_sections = request.get_param("extract_executable_sections")
        extracted_children = []

        # Fix problems with directory
        changes_made = True
        while changes_made:
            for root, _, files in os.walk(path):
                # Sanitize root
                new_root = ascii_sanitize(root)
                if new_root != root:
                    # Implies there was a correction made to path, copy contents to new directory
                    shutil.copytree(root, new_root)
                    shutil.rmtree(root)
                    changes_made = True
                    break
                for f in files:
                    file_path = os.path.join(root, f)
                    # Sanitize filename
                    new_file_path = ascii_sanitize(file_path)
                    if file_path != new_file_path:
                        shutil.move(file_path, new_file_path)
                changes_made = False

        # Add Extracted
        for root, _, files in os.walk(path):
            for f in files:
                skip = False
                filename = safe_str(os.path.join(root, f).replace(path, ""))
                if filename.startswith("/"):
                    filename = filename[1:]
                if not extract_executable_sections and encoding.startswith("executable"):
                    if "windows" in encoding:
                        for forbidden in self.FORBIDDEN_WIN:
                            if filename.startswith(forbidden):
                                skip = True
                                break

                    elif "linux" in encoding:
                        if filename in self.FORBIDDEN_ELF:
                            skip = True
                        for forbidden in self.FORBIDDEN_ELF_SW:
                            if filename.startswith(forbidden):
                                skip = True
                                break

                    elif "mach-o" in encoding:
                        for forbidden in self.FORBIDDEN_MACH:
                            if filename.startswith(forbidden):
                                skip = True
                                break
                if not skip:
                    extracted_children.append([os.path.join(root, f), safe_str(filename), encoding])
                else:
                    self.log.debug(f"File '{filename}' skipped because extract_executable_sections is turned off")

        return extracted_children

    def extract_ace(self, request: ServiceRequest, local, encoding):
        """Will attempt to use command-line tool unace to extract content from an ACE archive.

        Args:
            request: AL request object.
            local: File path of AL sample.
            encoding: AL tag with string 'archive/' replaced.

        Returns:
            List containing extracted file information, including: extracted path, encoding, and display name,
            or a blank list if extraction failed; and True if encryption with password detected.
        """
        if encoding != "ace":
            return [], False

        path = os.path.join(self.working_directory, "extracted_ace")
        try:
            os.mkdir(path)
        except OSError:
            pass

        # noinspection PyBroadException
        try:
            with tempfile.NamedTemporaryFile(suffix=".ace", dir=path, delete=False) as tf:
                # unace needs the .ace file extension
                with open(local, "rb") as fh:
                    tf.write(fh.read())
                    tf.flush()

                proc = subprocess.run(
                    f"/usr/bin/unace e -y {tf.name}",
                    timeout=2 * self.service_attributes.timeout / 3,
                    capture_output=True,
                    cwd=path,
                    env=os.environ,
                    shell=True,
                    preexec_fn=set_death_signal(),
                )
                stdoutput = proc.stdout

            if stdoutput:
                extracted_children = []
                if b"extracted:" in stdoutput:
                    for line in stdoutput.splitlines():
                        line = line.strip()
                        m = re.match(b"extracting (.+?)[ ]*(CRC OK)?$", line)
                        if not m:
                            continue

                        filename = safe_str(m.group(1))
                        filepath = safe_str(os.path.join(path, filename))
                        if os.path.isdir(filepath):
                            continue
                        else:
                            extracted_children.append([filepath, filename, encoding])

                return extracted_children, False

        except ExtractIgnored:
            raise
        except Exception:
            self.log.exception(f"While extracting {request.sha256} with unace")

        return [], False

    def extract_pdf(self, _: ServiceRequest, local, encoding):
        """Will attempt to use command-line tool pdfdetach to extract embedded files from a PDF sample.

        Args:
            _: AL request object.
            local: File path of AL sample.
            encoding: AL tag with string 'archive/' replaced.

        Returns:
            List containing extracted file information, including: extracted path, encoding, and display name,
            or a blank list if extraction failed or no embedded files are detected; and False as no passwords will
            ever be detected.
        """
        extracted_children = []

        if encoding == "document/pdf":
            output_path = os.path.join(self.working_directory, "extracted_pdf")
            if not os.path.exists(output_path):
                os.makedirs(output_path)

            env = os.environ.copy()
            env["LANG"] = "en_US.UTF-8"

            # noinspection PyBroadException
            try:
                subprocess.run(["pdfdetach", "-saveall", "-o", output_path, local], env=env, capture_output=True)
            except Exception:
                self.log.error("Extract service needs poppler-utils to extract embedded PDF files.")
                return extracted_children, False

            files = (
                filename for filename in os.listdir(output_path) if os.path.isfile(os.path.join(output_path, filename))
            )

            for filename in files:
                extracted_children.append([output_path + "/" + filename, safe_str(filename), encoding])

        return extracted_children, False

    # noinspection PyBroadException
    def decode_vbe(self, data):
        """Will attempt to decode VBE script. Modified code that was written by Didier Stevens, found here:
        https://blog.didierstevens.com/2016/03/29/decoding-vbe/

        Args:
            data: VBE content.

        Returns:
            Decoded script if successful, or None.
        """
        try:
            # fmt: off
            d_decode = {
                9: "\x57\x6E\x7B", 10: "\x4A\x4C\x41", 11: "\x0B\x0B\x0B", 12: "\x0C\x0C\x0C",
                13: "\x4A\x4C\x41", 14: "\x0E\x0E\x0E", 15: "\x0F\x0F\x0F", 16: "\x10\x10\x10",
                17: "\x11\x11\x11", 18: "\x12\x12\x12", 19: "\x13\x13\x13", 20: "\x14\x14\x14",
                21: "\x15\x15\x15", 22: "\x16\x16\x16", 23: "\x17\x17\x17", 24: "\x18\x18\x18",
                25: "\x19\x19\x19", 26: "\x1A\x1A\x1A", 27: "\x1B\x1B\x1B", 28: "\x1C\x1C\x1C",
                29: "\x1D\x1D\x1D", 30: "\x1E\x1E\x1E", 31: "\x1F\x1F\x1F", 32: "\x2E\x2D\x32",
                33: "\x47\x75\x30", 34: "\x7A\x52\x21", 35: "\x56\x60\x29", 36: "\x42\x71\x5B",
                37: "\x6A\x5E\x38", 38: "\x2F\x49\x33", 39: "\x26\x5C\x3D", 40: "\x49\x62\x58",
                41: "\x41\x7D\x3A", 42: "\x34\x29\x35", 43: "\x32\x36\x65", 44: "\x5B\x20\x39",
                45: "\x76\x7C\x5C", 46: "\x72\x7A\x56", 47: "\x43\x7F\x73", 48: "\x38\x6B\x66",
                49: "\x39\x63\x4E", 50: "\x70\x33\x45", 51: "\x45\x2B\x6B", 52: "\x68\x68\x62",
                53: "\x71\x51\x59", 54: "\x4F\x66\x78", 55: "\x09\x76\x5E", 56: "\x62\x31\x7D",
                57: "\x44\x64\x4A", 58: "\x23\x54\x6D", 59: "\x75\x43\x71", 60: "\x4A\x4C\x41",
                61: "\x7E\x3A\x60", 62: "\x4A\x4C\x41", 63: "\x5E\x7E\x53", 64: "\x40\x4C\x40",
                65: "\x77\x45\x42", 66: "\x4A\x2C\x27", 67: "\x61\x2A\x48", 68: "\x5D\x74\x72",
                69: "\x22\x27\x75", 70: "\x4B\x37\x31", 71: "\x6F\x44\x37", 72: "\x4E\x79\x4D",
                73: "\x3B\x59\x52", 74: "\x4C\x2F\x22", 75: "\x50\x6F\x54", 76: "\x67\x26\x6A",
                77: "\x2A\x72\x47", 78: "\x7D\x6A\x64", 79: "\x74\x39\x2D", 80: "\x54\x7B\x20",
                81: "\x2B\x3F\x7F", 82: "\x2D\x38\x2E", 83: "\x2C\x77\x4C", 84: "\x30\x67\x5D",
                85: "\x6E\x53\x7E", 86: "\x6B\x47\x6C", 87: "\x66\x34\x6F", 88: "\x35\x78\x79",
                89: "\x25\x5D\x74", 90: "\x21\x30\x43", 91: "\x64\x23\x26", 92: "\x4D\x5A\x76",
                93: "\x52\x5B\x25", 94: "\x63\x6C\x24", 95: "\x3F\x48\x2B", 96: "\x7B\x55\x28",
                97: "\x78\x70\x23", 98: "\x29\x69\x41", 99: "\x28\x2E\x34", 100: "\x73\x4C\x09",
                101: "\x59\x21\x2A", 102: "\x33\x24\x44", 103: "\x7F\x4E\x3F", 104: "\x6D\x50\x77",
                105: "\x55\x09\x3B", 106: "\x53\x56\x55", 107: "\x7C\x73\x69", 108: "\x3A\x35\x61",
                109: "\x5F\x61\x63", 110: "\x65\x4B\x50", 111: "\x46\x58\x67", 112: "\x58\x3B\x51",
                113: "\x31\x57\x49", 114: "\x69\x22\x4F", 115: "\x6C\x6D\x46", 116: "\x5A\x4D\x68",
                117: "\x48\x25\x7C", 118: "\x27\x28\x36", 119: "\x5C\x46\x70", 120: "\x3D\x4A\x6E",
                121: "\x24\x32\x7A", 122: "\x79\x41\x2F", 123: "\x37\x3D\x5F", 124: "\x60\x5F\x4B",
                125: "\x51\x4F\x5A", 126: "\x20\x42\x2C", 127: "\x36\x65\x57",
            }

            d_combination = {
                0: 0, 1: 1, 2: 2, 3: 0, 4: 1, 5: 2, 6: 1, 7: 2,
                8: 2, 9: 1, 10: 2, 11: 1, 12: 0, 13: 2, 14: 1, 15: 2,
                16: 0, 17: 2, 18: 1, 19: 2, 20: 0, 21: 0, 22: 1, 23: 2,
                24: 2, 25: 1, 26: 0, 27: 2, 28: 1, 29: 2, 30: 2, 31: 1,
                32: 0, 33: 0, 34: 2, 35: 1, 36: 2, 37: 1, 38: 2, 39: 0,
                40: 2, 41: 0, 42: 0, 43: 1, 44: 2, 45: 0, 46: 2, 47: 1,
                48: 0, 49: 2, 50: 1, 51: 2, 52: 0, 53: 0, 54: 1, 55: 2,
                56: 2, 57: 0, 58: 0, 59: 1, 60: 2, 61: 0, 62: 2, 63: 1,
            }
            # fmt: on

            result = ""
            index = -1
            for char in (
                data.replace("@&", chr(10))
                .replace("@#", chr(13))
                .replace("@*", ">")
                .replace("@!", "<")
                .replace("@$", "@")
            ):
                byte = ord(char)
                if byte < 128:
                    index += 1
                if (byte == 9 or 31 < byte < 128) and byte != 60 and byte != 62 and byte != 64:
                    char = [c for c in d_decode[byte]][d_combination[index % 64]]
                result += char
            return result
        except Exception:
            result = None
            return result

    # noinspection PyBroadException
    def extract_vbe(self, _: ServiceRequest, local: str, encoding: str):
        """Will attempt to decode VBA code data from a VBE container.

        Args:
            _: Unused AL request object.
            local: File path of AL sample.
            encoding: AL tag with string 'archive/' replaced.

        Returns:
            List containing decoded file information, including: decoded file path, encoding, and display name,
            or a blank list if decode failed; and False (no passwords will ever be detected).
        """
        if encoding == "code/vbe":
            with open(local, "r") as fh:
                text = fh.read()
            try:
                # Ensure file format is correct via regex
                evbe_regex = re.compile(r"#@~\^......==(.+)......==\^#~@")
                evbe_present = re.search(evbe_regex, text)
                evbe_res = self.decode_vbe(evbe_present.groups()[0])
                if evbe_res and evbe_present != text:
                    path = os.path.join(self.working_directory, "extracted_vbe")
                    with open(path, "w") as f:
                        f.write(evbe_res)
                    return [[path, "vbe_decoded", encoding]], False
            except Exception:
                pass
        return [], False

    def extract_zip(self, request: ServiceRequest, local: str, encoding: str):
        """Will attempt to use 7zip (or zipfile) and then unrar to extract content from an archive, or sections from a Windows
        executable file.

        Args:
            request: AL request object.
            local: File path of AL sample.
            encoding: AL tag with string 'archive/' replaced.

        Returns:
            List containing extracted file information, including: extracted path, encoding, and display name,
            or a blank list if extraction failed; and True if encryption detected.
        """
        password_protected = False
        # If we cannot extract the file, we shouldn't pass it around. Let keep track of if we can't.
        password_failed = False
        if (
            request.file_type == "archive/audiovisual/flash"
            or encoding == "ace"
            or (request.file_type.startswith("document") and not request.file_type.startswith("document/installer"))
            or encoding == "tnef"
            or request.file_type.startswith("code")
        ):
            return [], password_protected
        path = os.path.join(self.working_directory, "extracted_zip")
        try:
            # Attempt extraction of zip
            try:
                # with 7z
                extracted_files, password_protected, password_failed = self.extract_zip_7zip(
                    request, local, encoding, path
                )
                if extracted_files:
                    return extracted_files, password_protected
            except UnicodeEncodeError:
                # with zipfile
                extracted_files, password_protected, password_failed = self.extract_zip_zipfile(
                    request, local, encoding, path
                )
                if extracted_files:
                    return extracted_files, password_protected
            except TypeError:
                pass

            # Try unrar if 7zip fails for rar archives
            if encoding == "rar":
                env = os.environ.copy()
                env["LANG"] = "C.UTF-8"

                password_protected = False

                # Resetting back to False because we are giving it another chance.
                password_failed = False
                shutil.rmtree(path, ignore_errors=True)
                os.mkdir(path)
                try:
                    p = subprocess.run(["unrar", "x", "-y", "-p-", local, path], env=env, capture_output=True)
                    stdout_rar, stderr_rar = p.stdout, p.stderr
                except OSError:
                    self.log.warning(
                        f"Error running unrar on sample {request.sha256}. Extract service may be out of date."
                    )
                    stdout_rar = None
                    stderr_rar = None
                if stdout_rar:
                    if b"All OK" in stdout_rar:
                        return self._7zip_submit_extracted(request, path, encoding), password_protected
                    if b"wrong password" in stderr_rar:
                        password_protected = True
                        password_list = self.get_passwords(request)
                        for password in password_list:
                            try:
                                shutil.rmtree(path, ignore_errors=True)
                                os.mkdir(path)
                                stdout = subprocess.run(
                                    ["unrar", "x", "-y", f"-p{password}", local, path], env=env, capture_output=True
                                ).stdout
                                if b"All OK" in stdout:
                                    self._last_password = password
                                    return self._7zip_submit_extracted(request, path, encoding), password_protected
                            except OSError:
                                pass
                    password_failed = True
        except ExtractIgnored:
            raise
        except Exception as e:
            if request.file_type != "archive/cab":
                self.log.exception(f"While extracting {request.sha256} with 7zip: {str(e)}")
        if password_failed and request.file_type.startswith("archive"):
            # stop processing the request
            request.drop()

        return [], password_protected

    def extract_zip_7zip(self, request: ServiceRequest, local: str, encoding: str, path: str):
        password_protected = False
        env = os.environ.copy()
        env["LANG"] = "C.UTF-8"

        try:
            p = subprocess.run(["7z", "x", "-p", "-y", local, f"-o{path}"], env=env, capture_output=True)
            stdoutput, stderr = p.stdout, p.stderr
            if stdoutput and any(
                stdoutput.strip().find(msg) > 0 for msg in [b"Everything is Ok", b"ERRORS:\nHeaders Error"]
            ):
                return self._7zip_submit_extracted(request, path, encoding), password_protected, False
            else:
                if b"Wrong password" in stderr:
                    password_protected = True
                    password_list = self.get_passwords(request)
                    for password in password_list:
                        try:
                            shutil.rmtree(path, ignore_errors=True)
                            p = subprocess.run(
                                ["7za", "x", f"-p{password}", f"-o{path}", local], env=env, capture_output=True
                            )
                            stdoutput = p.stdout + p.stderr
                            if stdoutput and b"\nEverything is Ok\n" in stdoutput:
                                self._last_password = password
                                return self._7zip_submit_extracted(request, path, encoding), password_protected, False
                        except OSError:
                            pass
                    return None, password_protected, True
                elif b"Can not open the file as archive" in stdoutput:
                    raise TypeError
        except UnicodeEncodeError:
            raise

    def extract_zip_zipfile(self, request: ServiceRequest, local: str, encoding: str, path: str):
        shutil.rmtree(path, ignore_errors=True)
        password_protected = False
        try:
            with zipfile.ZipFile(local, "r") as zipped_file:
                zipped_file.extractall(path=path)
            return self._7zip_submit_extracted(request, path, encoding), password_protected, False
        except RuntimeError as e:
            if any("password required for extraction" in event for event in e.args):
                # Try with available passwords
                password_protected = True
                password_list = self.get_passwords(request)
                for password in password_list:
                    try:
                        shutil.rmtree(path, ignore_errors=True)
                        with zipfile.ZipFile(local, "r") as zipped_file:
                            zipped_file.extractall(path=path, pwd=password.encode())
                        return self._7zip_submit_extracted(request, path, encoding), password_protected, False
                    except RuntimeError:
                        pass
                return None, password_protected, True
        except BadZipfile:
            self.log.warning("A non-zip file was passed to zipfile library")
            return None, password_protected, False

    def extract_swf(self, _: ServiceRequest, local: str, encoding: str):
        """Will attempt to extract compressed SWF files.

        Args:
            _: Unused AL request object.
            local: File path of AL sample.
            encoding: AL tag with string 'archive/' replaced.

        Returns:
            List containing extracted file information, including: extracted path, encoding, and display name,
            or a blank list if extract failed; and False (no passwords will ever be detected).
        """
        extracted_children = []

        if encoding == "audiovisual/flash":
            output_path = os.path.join(self.working_directory, "extracted_swf")
            if not os.path.exists(output_path):
                os.makedirs(output_path)

            files_found = []
            # noinspection PyBroadException
            try:
                swf = xxxswf()
                files_found = swf.extract(local, output_path)
            except ImportError:
                self.log.exception("Import error: pylzma library not installed.")
            except Exception:
                self.log.exception("Error occurred while trying to decompress swf...")

            for child in files_found:
                extracted_children.append([output_path + "/" + child, child, encoding])

        return extracted_children, False

    def extract_tnef(self, request: ServiceRequest, local: str, encoding: str):
        """Will attempt to extract data from a TNEF container.

        Args:
            request: AL request object.
            local: File path of AL sample.
            encoding: AL tag with string 'archive/' replaced.

        Returns:
            List containing extracted file information, including: extracted path, encoding, and display name,
            or a blank list if extract failed; and False (no passwords will ever be detected).
        """
        children = []

        if encoding != "tnef":
            return children, False

        # noinspection PyBroadException
        try:
            # noinspection PyUnresolvedReferences
            from tnefparse import tnef

            tnef_logger = logging.getLogger("tnef-decode")
            tnef_logger.setLevel(60)  # This completely turns off the TNEF logger

            count = 0
            content = open(local, "rb").read()
            if not content:
                return children, False
            parsed_tnef = tnef.TNEF(content)
            if parsed_tnef.body:
                temp_data_email_body = request.temp_submission_data.get('email_body', [])
                temp_data_email_body.extend(parsed_tnef.body.split())
                request.temp_submission_data['email_body'] = temp_data_email_body

            for a in parsed_tnef.attachments:
                # This may not exist so try to access it and deal the
                # possible AttributeError, by skipping this entry as
                # there is no point if there is no data.
                try:
                    data = a.data
                except AttributeError:
                    continue

                count += 1

                # This may not exist either but long_filename still
                # seems to return so deal with the AttributeError
                # here rather than blowing up.
                try:
                    name = a.long_filename() or a.name
                    if not name:
                        continue

                    name = safe_str(name)
                except (AttributeError, UnicodeDecodeError):
                    name = f"unknown_tnef_{count}"

                if not name:
                    continue

                with tempfile.NamedTemporaryFile(dir=self.working_directory, delete=False) as tmp_f:
                    tmp_f.write(data)
                children.append([tmp_f.name, name, encoding])
        except ImportError:
            self.log.exception("Import error: tnefparse library not installed:")
        except Exception:
            self.log.exception("Error extracting from tnef file:")

        return children, False

    def ipa_safelisting(self, extracted, safelisted_count: int, encoding: str):
        """Filters file paths that are considered safelisted from a list of extracted IPA files.

        Args:
            extracted: List of extracted file information, including: extracted path, encoding, and display name.
            safelisted_count: Current safelist count.
            encoding: AL tag with string 'archive/' replaced.

        Returns:
            List of filtered file names and updated count of safelisted files.
        """
        if encoding == "ios/ipa":
            safelisted_fname_regex = [
                re.compile(r".app/.*\.plist$"),
                re.compile(r".app/.*\.nib$"),
                re.compile(r".app/.*/PkgInfo$"),
            ]

            ipa_filter_count = safelisted_count
            tmp_new_files = []

            for cur_file in extracted:
                to_add = True
                for ext in safelisted_fname_regex:
                    if ext.search(cur_file[0]):
                        to_add = False
                        ipa_filter_count += 1

                if to_add:
                    tmp_new_files.append(cur_file)

            return tmp_new_files, ipa_filter_count
        else:
            return extracted, safelisted_count

    def jar_safelisting(self, extracted, safelisted_count: int, encoding: str):
        """Filters file paths that are considered safelisted from a list of extracted JAR files.

        Args:
            extracted: List of extracted file information, including: extracted path, encoding, and display name.
            safelisted_count: Current safelist count.
            encoding: AL tag with string 'archive/' replaced.

        Returns:
            List of filtered file names and updated count of safelisted files.
        """
        if encoding == "java/jar" or encoding == "android/apk":
            safelisted_tags_re = [
                re.compile(r"android/(xml|dex|resource)"),
                re.compile(r"audiovisual/.*"),
                re.compile(r"certificate/rsa"),
                re.compile(r"code/.*"),
                re.compile(r"db/.*"),
                re.compile(r"font/.*"),
                re.compile(r"image/.*"),
                re.compile(r"java/(class|manifest|jbdiff|signature)"),
                re.compile(r"resource/.*"),
            ]

            safelisted_mime_re = [
                re.compile(r"text/plain"),
                re.compile(r"text/x-c"),
            ]

            safelisted_fname_regex = [
                # commonly used libs files
                re.compile(r"com/google/i18n/phonenumbers/data/(PhoneNumber|ShortNumber)[a-zA-Z]*_[0-9A-Z]{1,3}$"),
                re.compile(r"looksery/([a-zA-Z_]*/){1,5}[a-zA-Z0-9_.]*.glsl$"),
                re.compile(r"org/apache/commons/codec/language/bm/[a-zA-Z0-9_.]*\.txt$"),
                re.compile(r"org/joda/time/format/messages([a-zA-Z_]{0,3})\.properties$"),
                re.compile(r"org/joda/time/tz/data/[a-zA-Z0-9_/\-+]*$"),
                re.compile(r"sharedassets[0-9]{1,3}\.assets(\.split[0-9]{1,3})?$"),
                re.compile(r"zoneinfo(-global)?/([a-zA-Z_\-]*/){1,2}[a-zA-Z_\-]*\.ics$"),
                # noisy files
                re.compile(r"assets/.*\.atf$"),
                re.compile(r"assets/.*\.ffa$"),
                re.compile(r"assets/.*\.ffm$"),
                re.compile(r"assets/.*\.jsa$"),
                re.compile(r"assets/.*\.lua$"),
                re.compile(r"assets/.*\.pf$"),
            ]

            jar_filter_count = safelisted_count
            tmp_new_files = []

            for cur_file in extracted:
                f = open(cur_file[0], "rb")
                byte_block = f.read(65535 * 2)
                f.close()

                to_add = True
                file_info = ident(byte_block, len(byte_block), cur_file[0])
                for exp in safelisted_tags_re:
                    if exp.search(file_info["type"]):
                        if DEBUG:
                            print("T", file_info["type"], file_info["ascii"], cur_file[0])
                        to_add = False
                        jar_filter_count += 1

                if to_add and file_info["mime"]:
                    for exp in safelisted_mime_re:
                        if exp.search(file_info["mime"]):
                            if DEBUG:
                                print("M", file_info["mime"], file_info["ascii"], cur_file[0])
                            to_add = False
                            jar_filter_count += 1

                if to_add:
                    for ext in safelisted_fname_regex:
                        if ext.search(cur_file[0]):
                            if DEBUG:
                                print("F", ext.pattern, file_info["ascii"], cur_file[0])
                            to_add = False
                            jar_filter_count += 1

                if to_add:
                    tmp_new_files.append(cur_file)

            return tmp_new_files, jar_filter_count
        else:
            return extracted, safelisted_count

    def archive_with_executables(self, request: ServiceRequest, result: Result):
        """Detects executable files contained in an archive using the service's LAUNCHABLE_EXTENSIONS list.

        Args:
            request: AL request object.
            result: AL result object.

        Returns:
            Al result object scoring VHIGH if executables detected in container, or None.
        """
        if (
            len(request.extracted) == 1
            and os.path.splitext(request.extracted[0]["name"])[1].lower() in Extract.LAUNCHABLE_EXTENSIONS
        ):

            new_section = ResultTextSection("Archive file with single executable inside. Potentially malicious...")
            new_section.add_line(request.extracted[0]["name"])
            new_section.add_tag("file.name.extracted", request.extracted[0]["name"])
            new_section.set_heuristic(13)
            new_section.add_tag("file.behavior", "Archived Single Executable")
            result.add_section(new_section)
        else:
            lunchable_extracted = []
            for extracted in request.extracted:
                if os.path.splitext(extracted["name"])[1].lower() in Extract.LAUNCHABLE_EXTENSIONS:
                    lunchable_extracted.append(extracted)
            if lunchable_extracted:
                new_section = ResultTextSection("Executable Content in Archive. Potentially malicious...")
                new_section.add_tag("file.behavior", "Executable Content in Archive")
                for extracted in lunchable_extracted:
                    new_section.add_line(extracted["name"])
                    new_section.add_tag("file.name.extracted", extracted["name"])
                if len(request.extracted) <= self.config.get("heur16_max_file_count", 5):
                    new_section.set_heuristic(16)

                result.add_section(new_section)

    def archive_is_arc(self, request: ServiceRequest, result):
        """Uses AL tag to determine if container is an ACE archive.

        Args:
            request: AL request object.
            result: AL result object.

        Returns:
            Al result object scoring VHIGH if sample type is ACE container, or None.
        """
        if request.file_type == "archive/ace":
            new_section = ResultSection("Uncommon format: archive/ace")
            new_section.set_heuristic(14)
            new_section.add_tag("file.behavior", "Uncommon format: archive/ace")
            result.add_section(new_section)

    def extract_onenote(self, request: ServiceRequest, local: str, encoding: str):
        """Extract embedded files from OneNote (.one) files

        Args:
            request: Unused AL request object.
            local: File path of AL sample.
            encoding: AL tag with string 'archive/' replaced.

        Returns:
            List containing extracted attachment information, including: extracted path, display name, encoding;
            and False (no encryption will be detected).
        """
        if encoding != "document/office/onenote":
            return [], False
        with open(local, "rb") as f:
            data = f.read()
        # From MS-ONESTORE FileDataStoreObject definition
        # https://docs.microsoft.com/en-us/openspecs/office_file_formats/ms-onestore/8806fd18-6735-4874-b111-227b83eaac26
        # guidHeader:  {BDE316E7-2665-4511-A4C4-8D4D0B7A9EAC}
        # guidFooter:  {71FBA722-0F79-4A0B-BB13-899256426B24}
        # Note: the first 3 fields are stored little-endian so the bytes are in reverse order in the document.
        embedded_files = re.findall(
            b"(?s)\xE7\x16\xE3\xBD\x65\x26\x11\x45\xA4\xC4\x8D\x4D\x0B\x7A\x9E\xAC"
            b".{20}(.*?)\x22\xA7\xFB\x71\x79\x0F\x0B\x4A\xBB\x13\x89\x92\x56\x42\x6B\\\x24",
            data,
        )
        extracted = []
        for embedded in embedded_files:
            with tempfile.NamedTemporaryFile(dir=self.working_directory, delete=False) as out:
                out.write(embedded)
            extracted.append([out.name, hashlib.sha256(embedded).hexdigest(), encoding])
        return extracted, False

    def extract_script(self, request: ServiceRequest, local: str, encoding: str):
        """Extract embedded scripts from HTML documents

        Args:
            request: Unused AL request object.
            local: File path of AL sample.
            encoding: AL tag with string 'archive/' replaced.

        Returns:
            List containing extracted script information, including: extracted path, display name, encoding;
            and False (no encryption will be detected).
        """
        if encoding not in ["code/hta", "code/html"]:
            return [], False
        with open(local, "rb") as f:
            data = f.read()

        soup = BeautifulSoup(data, features="html5lib")
        scripts = soup.findAll("script")
        extracted = []
        for script in scripts:
            if script.string is None:
                continue
            encoded_script = str(script.string).encode()
            with tempfile.NamedTemporaryFile(dir=self.working_directory, delete=False) as out:
                out.write(encoded_script)
            extracted.append([out.name, hashlib.sha256(encoded_script).hexdigest(), encoding])
        return extracted, False<|MERGE_RESOLUTION|>--- conflicted
+++ resolved
@@ -179,11 +179,7 @@
                     f"Successfully extracted {num_extracted} "
                     f"file{'s' if num_extracted > 1 else ''} "
                     f"out of {safelisted + num_extracted}. The other {safelisted} "
-<<<<<<< HEAD
                     f"file{'s' if safelisted > 1 else ''} were safelisted"
-=======
-                    f"file{'s' if safelisted > 1 else ''} were whitelisted"
->>>>>>> d25e5637
                 )
 
             else:
@@ -270,17 +266,10 @@
                     extracted_file[-1] = f"Extracted using {extract_method.__name__}"
                 break
 
-<<<<<<< HEAD
         # Perform safelisting on request
         if extracted and request.get_param('use_custom_safelisting'):
             for safelisting_method in self.safelisting_methods:
                 extracted, safelisted_count = safelisting_method(extracted, safelisted_count, encoding)
-=======
-        # Perform needed white listing
-        if extracted:
-            for white_listing_method in self.white_listing_methods:
-                extracted, safelisted_count = white_listing_method(extracted, safelisted_count, encoding)
->>>>>>> d25e5637
 
         extracted_count = len(extracted)
         symlinks = []
