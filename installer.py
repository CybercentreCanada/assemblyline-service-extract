#!/usr/bin/env python
import os
import os.path

def install(alsi):
    alsi.sudo_apt_install([
        'p7zip-full', 
        'p7zip-rar',
<<<<<<< HEAD
        'unace-nonfree',
        'libarchive-dev',
        'poppler-utils'
=======
        'unace-nonfree'
>>>>>>> 42155fde
    ])

    alsi.pip_install_all([
        'tnefparse',
        'olefile',
        'beautifulsoup4'  # For Ubuntu 14.04
    ])

    # MSOffice Tool for better MSOffice decoding support
    # https://github.com/herumi/msoffice (master copied Jul 2018)

    local_support = os.path.join(alsi.alroot, 'support/extract/')
    local_work = os.path.join(local_support, 'work')
    local_msoffice = os.path.join(local_support, 'msoffice.tar.gz')
    local_cybozulib = os.path.join(local_support, 'cybozulib.tar.gz')

    if not os.path.exists(local_work):
        os.makedirs(local_work)
    alsi.fetch_package('extract/msoffice.tar.gz', local_msoffice)
    alsi.fetch_package('extract/cybozulib.tar.gz', local_cybozulib)

    wd = os.getcwd()
    os.chdir(local_support)
    alsi.runcmd("tar -zxf msoffice.tar.gz")
    alsi.runcmd("tar -zxf cybozulib.tar.gz")
    os.chdir(os.path.join(local_support, "msoffice"))
    alsi.runcmd("make -j RELEASE=1")
    os.chdir(wd)


if __name__ == '__main__':
    from assemblyline.al.install import SiteInstaller
    install(SiteInstaller())<|MERGE_RESOLUTION|>--- conflicted
+++ resolved
@@ -1,18 +1,11 @@
 #!/usr/bin/env python
 import os
-import os.path
 
 def install(alsi):
     alsi.sudo_apt_install([
         'p7zip-full', 
         'p7zip-rar',
-<<<<<<< HEAD
-        'unace-nonfree',
-        'libarchive-dev',
-        'poppler-utils'
-=======
         'unace-nonfree'
->>>>>>> 42155fde
     ])
 
     alsi.pip_install_all([
@@ -29,8 +22,7 @@
     local_msoffice = os.path.join(local_support, 'msoffice.tar.gz')
     local_cybozulib = os.path.join(local_support, 'cybozulib.tar.gz')
 
-    if not os.path.exists(local_work):
-        os.makedirs(local_work)
+    os.makedirs(local_work)
     alsi.fetch_package('extract/msoffice.tar.gz', local_msoffice)
     alsi.fetch_package('extract/cybozulib.tar.gz', local_cybozulib)
 
@@ -42,7 +34,6 @@
     alsi.runcmd("make -j RELEASE=1")
     os.chdir(wd)
 
-
 if __name__ == '__main__':
     from assemblyline.al.install import SiteInstaller
     install(SiteInstaller())